# -*- coding: utf-8 -*-

import timeit
import numpy as np

__author__ = "Romain Mormont <romainmormont@hotmail.com>"
__version = "0.1"


class WorkflowTiming(object):
    """A class that computes and stores execution times for various phases of the workflow.
    WorkflowTiming objects can be combined (their stored execution times are added)

    Class constants:
        - FETCHING : Time for loading image into memory (call of tile.np_image)
        - SEGMENTATION : Time for segmenting the tiles (call of segmenter.segment)
        - MERGING : Time for merging the polygons found in the tiles (call of merger.merge)
        - LOCATION : Time for locating the polygons in the segmented tiles (call of locator.locate)
        - DISPATCH : Time for dispatching the polygons (call of rule.evaluate_batch or rule.evaluate)
        - CLASSIFY : Time for classifying the polygons (call of polygon_classifier.predict_batch or
                     polygon_classifier.predict)
        - FSL : Total time for executing the fetch/segment/locate (same as FETCHING + SEGMENTATION + MERGING in case of
                sequential execution. Less then these in case of parallel execution)
    """

    FETCHING = "fetching"
    SEGMENTATION = "segmentation"
    MERGING = "merging"
    LOCATION = "location"
    DISPATCH = "dispatch"
    CLASSIFY = "classify"
    FSL = "fetch_segment_locate"

    def __init__(self):
        """Construct a WorkflowTiming object
        """
        self._durations = {
            WorkflowTiming.FETCHING: [],
            WorkflowTiming.SEGMENTATION: [],
            WorkflowTiming.MERGING: [],
            WorkflowTiming.LOCATION: [],
            WorkflowTiming.DISPATCH: [],
            WorkflowTiming.CLASSIFY: [],
            WorkflowTiming.FSL: []
        }
        self._start_dict = dict()

    def start_fetching(self):
        """Record the start for the 'fetching' phase
        """
        self._record_start(WorkflowTiming.FETCHING)

    def end_fetching(self):
        """Record the end for the 'fetching' phase
        """
        self._record_end(WorkflowTiming.FETCHING)

    def start_segment(self):
        """Record the start for the 'segment' phase
        """
        self._record_start(WorkflowTiming.SEGMENTATION)

    def end_segment(self):
        """Record the end for the 'segment' phase
        """
        self._record_end(WorkflowTiming.SEGMENTATION)

    def start_location(self):
        """Record the start for the 'location' phase
        """
        self._record_start(WorkflowTiming.LOCATION)

    def end_location(self):
        """Record the end for the 'location' phase
        """
        self._record_end(WorkflowTiming.LOCATION)

    def start_dispatch(self):
        """Record the start for the 'dispatch' phase
        """
        self._record_start(WorkflowTiming.DISPATCH)

    def end_dispatch(self):
        """Record the end for the 'dispatch' phase
        """
        self._record_end(WorkflowTiming.DISPATCH)

    def start_classify(self):
        """Record the start for the 'classify' phase
        """
        self._record_start(WorkflowTiming.CLASSIFY)

    def end_classify(self):
        """Record the end for the 'classify' phase
        """
        self._record_end(WorkflowTiming.CLASSIFY)

    def start_merging(self):
        """Record the start for the 'merging' phase
        """
        self._record_start(WorkflowTiming.MERGING)

    def end_merging(self):
        """Record the end for the 'merging' phase
        """
        self._record_end(WorkflowTiming.MERGING)

<<<<<<< HEAD
    def start_fsl(self):
        """Record the start for the 'fetch_segment_locate' phase
        """
        self._record_start(WorkflowTiming.FSL)

    def end_fsl(self):
        """Record the end for the 'fetch_segment_locate' phase
        """
        self._record_end(WorkflowTiming.FSL)

    def stats(self):
=======
    def statistics(self):
>>>>>>> dfc442e3
        """Compute time statistics tuples for each phase of the algorithm
        Returns
        -------
        stats: dict
            A dictionary mapping phase string with a stat tuple containing time statistics for the given phase
        """
        stats = dict()
        for key in self._durations.keys():
            stats[key] = self._stat_tuple(key)
        return stats

    def total(self):
        """Compute the total execution times of the algorithm recorded so far
        """
        total_time = 0
        for key in self._durations.keys():
            total_time += sum(self._durations[key])
        return total_time

    def sl_total_duration(self):
        """Return the total execution time for segmenting tiles and locating polygons recoreded so far
        Returns
        -------
        time: float
            The execution time in second
        """
        return self.total_duration_of([WorkflowTiming.SEGMENTATION, WorkflowTiming.LOCATION])

    def dc_total_duration(self):
        """Return the total execution time for dispatching and classifying polygons recoreded so far

        Returns
        -------
        time: float
            The execution time in second
        """
        return self.total_duration_of([WorkflowTiming.DISPATCH, WorkflowTiming.CLASSIFY])

    def duration_of(self, phase):
        """Return the total duration of the given phase
        Parameters
        ----------
        phase: string
            The phase string

        Returns
        -------
        time: float
            Total time in seconds
        """
        if phase not in self._durations:
            return 0
        return sum(self._durations[phase])

    def total_duration_of(self, phases):
        """Return the total dûration of the given phases
        Parameters
        ----------
        phases: iterable (subtype: string)
            Iterable containing the strings of the phases to be included in the computed times
        Returns
        -------
        time: float
            Total time in seconds
        """
        if len(phases) == 0:
            return 0
        return sum([self.duration_of(phase) for phase in phases])

    def _record_start(self, phase):
        """Record a start for a given phase
        Parameters
        ----------
        phase: string
            The string of the phase that starts
        """
        self._start_dict[phase] = timeit.default_timer()

    def _record_end(self, phase):
        """Record an end for a given phase
        Parameters
        ----------
        phase: string
            The string of the phase that ends
        """
        start = self._start_dict.get(phase)
        if start is not None:
            self._durations[phase].append(timeit.default_timer() - start)
            del self._start_dict[phase]

    def _stat_tuple(self, phase):
        """Make a statistics tuple from the given phase string
        Parameters
        ----------
        phase: string
            The phase string of which statistics tuple is wanted
        Returns
        -------
        stats: tuple of (float, float, float, float, float, float)
            Tuple containing the following stats (sum, min, mean, max, std, count)
        """
        durations = np.array(self._durations[phase])
        count = durations.shape[0]
        if count == 0:
            return 0, 0, 0, 0, 0
        return round(np.sum(durations), 5), \
            round(np.min(durations), 5), \
            round(np.mean(durations), 5), \
            round(np.max(durations), 5), \
            round(np.std(durations), 5), \
            count

    @classmethod
    def merge_timings(cls, timing1, timing2):
        """Merge the two timings into a new timing object
        Parameters
        ----------
        timing1: WorkflowTiming
            The first timing object to merge
        timing2: WorkflowTiming
            The second timing object to merge
        Returns
        -------
        timing: WorkflowTiming
            A new timing object containing the merging of the passed timings
        """
        if timing1 is None and timing2 is None:
            return WorkflowTiming()
        elif timing1 is None or timing2 is None:
            return timing1 if timing1 is not None else timing2

        timing = WorkflowTiming()
        for key in timing._durations.keys():
            timing._durations[key] = timing1._durations.get(key, []) + timing2._durations.get(key, [])
        return timing

    def merge(self, other):
        """Merge the other WorkflowTiming into the current one

        Parameters
        ----------
        other: WorkflowTiming
            The WorkflowTiming object to merge
        """
        if other is None or not isinstance(WorkflowTiming, other):
            return
        for key in self._durations.keys():
            self._durations[key] += other._durations.get(key, [])

    def report(self, logger):
        """Report the execution times of the workflow phases using the given logger
        Parameters
        ----------
        logger: Logger
            The logger to which the times must be notified
        """
        to_report = "Execution times of the workflow phases."
        stats = self.statistics()
        for key in stats.keys():
            curr_stat = stats[key]
            to_report += "\n  {} : {} s (avg: {} s, std: {} s)".format(key, curr_stat[0], curr_stat[2], curr_stat[4])
        logger.info(to_report)<|MERGE_RESOLUTION|>--- conflicted
+++ resolved
@@ -105,7 +105,6 @@
         """
         self._record_end(WorkflowTiming.MERGING)
 
-<<<<<<< HEAD
     def start_fsl(self):
         """Record the start for the 'fetch_segment_locate' phase
         """
@@ -116,10 +115,7 @@
         """
         self._record_end(WorkflowTiming.FSL)
 
-    def stats(self):
-=======
     def statistics(self):
->>>>>>> dfc442e3
         """Compute time statistics tuples for each phase of the algorithm
         Returns
         -------
